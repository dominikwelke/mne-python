"""Functions shared between different beamformer types."""

# Authors: Alexandre Gramfort <alexandre.gramfort@inria.fr>
#          Roman Goj <roman.goj@gmail.com>
#          Britta Westner <britta.wstnr@gmail.com>
#
# License: BSD (3-clause)

from copy import deepcopy
from contextlib import contextmanager

import numpy as np
from scipy import linalg

from ..cov import Covariance, make_ad_hoc_cov
from ..forward.forward import is_fixed_orient, _restrict_forward_to_src_sel
from ..io.proj import make_projector, Projection
from ..minimum_norm.inverse import _get_vertno, _prepare_forward
from ..source_space import label_src_vertno_sel
from ..utils import (verbose, check_fname, _reg_pinv, _check_option, logger,
<<<<<<< HEAD
                     _pl, _check_src_normal, check_version, _validate_type)
=======
                     _pl, _check_src_normal, check_version, warn)
>>>>>>> 197e16ca
from ..time_frequency.csd import CrossSpectralDensity

from ..externals.h5io import read_hdf5, write_hdf5


def _check_proj_match(info, filters):
    """Check whether SSP projections in data and spatial filter match."""
    proj_data, _, _ = make_projector(info['projs'],
                                     filters['ch_names'])
    if not np.allclose(proj_data, filters['proj'],
                       atol=np.finfo(float).eps, rtol=1e-13):
        raise ValueError('The SSP projections present in the data '
                         'do not match the projections used when '
                         'calculating the spatial filter.')


def _check_src_type(filters):
    """Check whether src_type is in filters and set custom warning."""
    if 'src_type' not in filters:
        filters['src_type'] = None
    warn_text = ('The spatial filter does not contain src_type and a robust '
                 'guess of src_type is not possible without src. Consider '
                 'recomputing the filter.')
    return filters, warn_text


def _prepare_beamformer_input(info, forward, label=None, pick_ori=None,
                              noise_cov=None, rank=None, pca=False, loose=None,
                              combine_xyz='fro', exp=None, limit=None,
                              allow_fixed_depth=True, limit_depth_chs=False):
    """Input preparation common for LCMV, DICS, and RAP-MUSIC."""
    _check_option('pick_ori', pick_ori,
                  ('normal', 'max-power', 'vector', None))

    # Restrict forward solution to selected vertices
    if label is not None:
        _, src_sel = label_src_vertno_sel(label, forward['src'])
        forward = _restrict_forward_to_src_sel(forward, src_sel)

    if loose is None:
        loose = 0. if is_fixed_orient(forward) else 1.
    if noise_cov is None:
        noise_cov = make_ad_hoc_cov(info, std=1.)
    forward, info_picked, gain, _, orient_prior, _, trace_GRGT, noise_cov, \
        whitener = _prepare_forward(
            #forward, info, noise_cov, 'auto', loose, rank=rank, pca=pca,
            forward, info, noise_cov, 'auto', loose, rank=rank, pca=pca,
            use_cps=True, exp=exp, limit_depth_chs=limit_depth_chs,
            combine_xyz=combine_xyz, limit=limit,
            allow_fixed_depth=allow_fixed_depth)
    is_free_ori = not is_fixed_orient(forward)  # could have been changed
    nn = forward['source_nn']
    if is_free_ori:  # take Z coordinate
        nn = nn[2::3]
    nn = nn.copy()
    vertno = _get_vertno(forward['src'])
    if forward['surf_ori']:
        nn[...] = [0, 0, 1]  # align to local +Z coordinate
    if pick_ori is not None and not is_free_ori:
        raise ValueError(
            'Normal or max-power orientation (got %r) can only be picked when '
            'a forward operator with free orientation is used.' % (pick_ori,))
    if pick_ori == 'normal' and not forward['surf_ori']:
        raise ValueError('Normal orientation can only be picked when a '
                         'forward operator oriented in surface coordinates is '
                         'used.')
    _check_src_normal(pick_ori, forward['src'])
    del forward, info

    # Undo the scaling that MNE prefers
    scale = np.sqrt((noise_cov['eig'] > 0).sum() / trace_GRGT)
    gain /= scale
    if orient_prior is not None:
        orient_std = np.sqrt(orient_prior)
    else:
        orient_std = np.ones(gain.shape[1])

    # Get the projector
    proj, ncomp, _ = make_projector(
        info_picked['projs'], info_picked['ch_names'])
    return (is_free_ori, info_picked, proj, vertno, gain, whitener, nn,
            orient_std)


def _sym_inv(x, reduce_rank):
    """Symmetric inversion with optional rank reduction."""
    s, u = np.linalg.eigh(x)
    # mimic default np.linalg.pinv behavior
    cutoff = 1e-15 * s[:, -1][:, np.newaxis]
    s[s <= cutoff] = np.inf
    if reduce_rank:
        # These are ordered smallest to largest, so we set the first one
        # to inf -- then the 1. / s below will turn this to zero, as needed.
        s[:, 0] = np.inf
    s = 1. / s
    return np.matmul(u * s[:, np.newaxis], u.transpose(0, 2, 1))


def _reduce_leadfield_rank(G):
    """Reduce the rank of the leadfield."""
    # decompose lead field
    u, s, v = np.linalg.svd(G)
    s[:, np.argmin(s, axis=1)] = 0.  # set the smallest singular value to 0.

    # expand s to match dimension of u
    s_full = np.zeros(G.shape)
    # TODO: vectorize?
    for s_full_vox, s_vox in zip(s_full, s):
        np.fill_diagonal(s_full_vox, s_vox)

    # backproject
    G = np.matmul(u, np.matmul(s_full, v))

    return G


def _normalized_weights(Wk, Gk, Cm_inv_sq, reduce_rank, nn, sk):
    """Compute the normalized weights in max-power orientation.

    Uses Eq. 4.47 from [1]_. Operates in place on Wk.

    Parameters
    ----------
    Wk : ndarray, shape (n_sources, 3, n_channels)
        The set of un-normalized filters at a single source point.
    Gk : ndarray, shape (n_sources, n_channels, 3)
        The leadfield at a single source point.
    Cm_inv_sq : nsarray, snape (n_channels, n_channels)
        The squared inverse covariance matrix.
    reduce_rank : bool
        Whether to reduce the rank of the filter by one.
    nn : ndarray, shape (n_sources, 3)
        The source normal.
    sk : ndarray, shape (n_sources, 3)
        The source prior.

    References
    ----------
    .. [1] Sekihara & Nagarajan. Adaptive spatial filters for electromagnetic
           brain imaging (2008) Springer Science & Business Media
    """
    # np.dot Gk with Cm_inv_sq on left and right
    norm_inv = np.matmul(Gk.transpose(0, 2, 1),
                         np.matmul(Cm_inv_sq[np.newaxis], Gk))

    # invert this using an eigenvalue decomposition
<<<<<<< HEAD
    s, u = np.linalg.eigh(norm_inv)
    if reduce_rank:
        # These are ordered smallest to largest, so we set the first one
        # to inf -- then the 1. / s below will turn this to zero, as needed.
        s[:, 0] = np.inf
    s = 1. / s
    norm = np.matmul(u * s[:, np.newaxis], u.transpose(0, 2, 1))
=======
    norm = _sym_inv(norm_inv, reduce_rank)
>>>>>>> 197e16ca

    # Reapply source covariance after inversion
    norm *= sk[:, :, np.newaxis]
    norm *= sk[:, np.newaxis, :]
    power = np.matmul(norm, np.matmul(Wk, Gk))  # np.dot for each source

    # Determine orientation of max power
    assert power.shape == (Wk.shape[0], 3, 3)  # sources, 3, 3
    return _pick_max_power_ori(power, Wk, Gk, Cm_inv_sq, nn)


def _pick_max_power_ori(power, Wk, Gk, Cm_inv, nn):
    """Pick the orientation that maximizes output power.

    Parameters
    ----------
    power : ndarray, shape (n_sources, 3, 3)
        Source covariance, with power source estimate on diagonal.
    Wk : ndarray, shape (n_sources, 3, n_channels)
        Part of the beamformer computation, G.T @ Cm_inv.
    Gk : ndarray, shape (n_sources, n_channels, 3)
        The leadfield matrix.
    Cm_inv : ndarray, shape (n_channels, n_channels)
        The inverted covariance matrix as used in the denominator of the
        beamformer equation, can be Cm_inv or Cm_inv_squared.
    nn : ndarray, shape (n_sources, 3)
        The source normals.
    """
    # Determine orientation of max power
    assert power.dtype in (np.float64, np.complex128)  # LCMV, DICS
    assert power.ndim == 3 and power.shape[1:] == (3, 3)
    eig_vals, eig_vecs = np.linalg.eig(power)
    if not np.iscomplexobj(power) and np.iscomplexobj(eig_vecs):
        raise ValueError('The eigenspectrum of the leadfield is '
                         'complex. Consider reducing the rank of the '
                         'leadfield by using reduce_rank=True.')
    idx_max = np.argmax(eig_vals, axis=1)
    max_power_ori = eig_vecs[np.arange(eig_vecs.shape[0]), :, idx_max]

    # set the (otherwise arbitrary) sign to match the normal
    sign = np.sign(np.sum(max_power_ori * nn, axis=1, keepdims=True))
    sign[sign == 0] = 1
    max_power_ori *= sign

    # Compute the filter in the orientation of max power
    Wk_max = np.matmul(max_power_ori[:, np.newaxis], Wk)[:, 0]
    Gk_max = np.matmul(Gk, max_power_ori[:, :, np.newaxis])
    denom = np.matmul(Gk_max.transpose(0, 2, 1),
                      np.matmul(Cm_inv[np.newaxis], Gk_max))[:, 0]
    np.sqrt(denom, out=denom)
    Wk_max /= denom

    # All three entries get the same value from this operation
    Wk[:] = Wk_max[:, np.newaxis]

    return Wk, max_power_ori


@contextmanager
def _noop_indentation_context():
    """Context manager that does nothing."""
    yield


def _compute_beamformer(G, Cm, reg, n_orient, weight_norm, pick_ori,
                        reduce_rank, rank, inversion, nn, orient_std):
    """Compute a spatial beamformer filter (LCMV or DICS).

    For more detailed information on the parameters, see the docstrings of
    `make_lcmv` and `make_dics`.

    Parameters
    ----------
    G : ndarray, shape (n_dipoles, n_channels)
        The leadfield.
    Cm : ndarray, shape (n_channels, n_channels)
        The data covariance matrix.
    reg : float
        Regularization parameter.
    n_orient : int
        Number of dipole orientations defined at each source point
    weight_norm : None | 'unit-noise-gain' | 'nai'
        The weight normalization scheme to use.
    pick_ori : None | 'normal' | 'max-power'
        The source orientation to compute the beamformer in.
    reduce_rank : bool
        Whether to reduce the rank by one during computation of the filter.
    rank : dict | None | 'full' | 'info'
        See compute_rank.
    inversion : 'matrix' | 'single'
        The inversion scheme to compute the weights.
    nn : ndarray, shape (n_dipoles, 3)
        The source normals.
    orient_std : ndarray, shape (n_dipoles,)
        The std of the orientation prior used in weighting the lead fields.

    Returns
    -------
    W : ndarray, shape (n_dipoles, n_channels)
        The beamformer filter weights.
    """
    # Tikhonov regularization using reg parameter to control for
    # trade-off between spatial resolution and noise sensitivity
    # eq. 25 in Gross and Ioannides, 1999 Phys. Med. Biol. 44 2081
    Cm_inv, loading_factor, rank = _reg_pinv(Cm, reg, rank)
    Cm_inv_sq = Cm_inv.dot(Cm_inv)

    # Compute spatial filters
    W = np.dot(G.T, Cm_inv)
    assert orient_std.shape == (G.shape[1],)
    n_sources = G.shape[1] // n_orient
    assert nn.shape == (n_sources, 3)

    logger.info('Computing beamformer filters for %d source%s'
                % (n_sources, _pl(n_sources)))
    n_channels = G.shape[0]
    assert n_orient in (3, 1)
    Wk = np.reshape(W, (n_sources, n_orient, n_channels))
    Gk = np.reshape(G.T, (n_sources, n_orient, n_channels)).transpose(0, 2, 1)
    assert Gk.shape == (n_sources, n_channels, n_orient)
    sk = np.reshape(orient_std, (n_sources, n_orient))
    pinv_kwargs = dict()
    if check_version('numpy', '1.17'):
        pinv_kwargs['hermitian'] = True

    # leadfield rank and optional rank reduction
<<<<<<< HEAD
    _validate_type(reduce_rank, bool, "reduce_rank", "a boolean")
=======
    if reduce_rank is True:
        reduce_rank = 'denominator'
        warn('reduce_rank=True will reduce the rank of the denominator of the '
             'beamformer formula. If you meant to reduce the rank of the '
             'leadfield instead, set reduce_rank to "leadfield".')
    _check_option('reduce_rank', reduce_rank, ('leadfield', 'denominator',
                                               False))

    # inversion of the denominator
>>>>>>> 197e16ca
    _check_option('inversion', inversion, ('matrix', 'single'))
    if reduce_rank and inversion == 'single':
        raise ValueError('reduce_rank cannot be used with inversion="single"; '
                         'consider using inversion="matrix" if you have a '
                         'rank-deficient forward model (i.e., from a sphere '
                         'model with MEG channels), otherwise consider using '
                         'reduce_rank=False')
    if n_orient > 1:
        _, Gk_s, _ = np.linalg.svd(Gk, full_matrices=False)
        assert Gk_s.shape == (n_sources, n_orient)
        if not reduce_rank and (Gk_s[:, 0] > 1e6 * Gk_s[:, 2]).any():
            raise ValueError(
                'Singular matrix detected when estimating spatial filters. '
                'Consider reducing the rank of the forward operator by using '
<<<<<<< HEAD
                'reduce_rank=True.')
=======
                'reduce_rank="leadfield" or of the beamformer denominator by '
                'using reduce_rank="denominator".')

    # rank reduction of the lead field
    if reduce_rank == 'leadfield':
        Gk = _reduce_leadfield_rank(Gk)
>>>>>>> 197e16ca

    with _noop_indentation_context():
        if (inversion == 'matrix' and pick_ori == 'max-power' and
                weight_norm in ['unit-noise-gain', 'nai']):
            # In this case, take a shortcut to compute the filter
            Wk, max_power_ori = _normalized_weights(Wk, Gk, Cm_inv_sq, reduce_rank, nn, sk)
        else:
            # Compute power at the source
            Ck = np.matmul(Wk, Gk)  # np.dot for each source

            # Normalize the spatial filters
            if n_orient > 1:
                # Free source orientation
                if inversion == 'single':
                    # Invert for each dipole separately using plain division
                    diags = np.diagonal(Ck, axis1=1, axis2=2)
                    assert not reduce_rank   # guaranteed above
                    with np.errstate(divide='ignore'):
                        diags = 1. / diags
                    # set the diagonal of each 3x3
                    norm = np.zeros((n_sources, n_orient, n_orient), Ck.dtype)
                    for k in range(n_sources):
                        norm[k].flat[::4] = diags[k]
                elif inversion == 'matrix':
                    assert Ck.shape[1:] == (3, 3)
                    # Invert for all dipoles simultaneously using matrix
                    # inversion.
<<<<<<< HEAD
                    u, s, v = np.linalg.svd(
                        Ck, full_matrices=False, **pinv_kwargs)
                    if reduce_rank:
                        s[:, 2] = np.inf
                    # mimic default np.linalg.pinv behavior
                    cutoff = 1e-15 * s[:, 0][:, np.newaxis]
                    s[s <= cutoff] = np.inf
                    s = 1. / s
                    norm = np.matmul(
                        v.transpose(0, 2, 1),
                        s[:, :, np.newaxis] * u.transpose((0, 2, 1)))
=======
                    norm = _sym_inv(Ck, reduce_rank)
>>>>>>> 197e16ca
                # Reapply source covariance after inversion
                norm *= sk[:, :, np.newaxis]
                norm *= sk[:, np.newaxis, :]
            else:  # n_orient == 1
                assert Ck.shape[1:] == (1, 1)
                # Fixed source orientation
                with np.errstate(divide='ignore'):
                    norm = 1. / Ck
                norm[~np.isfinite(norm)] = 1.
            assert norm.shape == (n_sources, n_orient, n_orient)
            assert Wk.shape == (n_sources, n_orient, n_channels)
            Wk[:] = np.matmul(norm, Wk)  # np.dot for each source

            if pick_ori == 'max-power':
                # Compute the power
                if inversion == 'single' and weight_norm is not None:
                    # First make the filters unit gain, then apply them to the
                    # cov matrix to compute power.
                    Wk_norm = Wk / np.linalg.norm(Wk, axis=2, keepdims=True)
                    power = np.matmul(np.matmul(Wk_norm, Cm),
                                      Wk_norm.transpose(0, 2, 1))
                elif weight_norm is None:
                    # Compute power by applying the spatial filters to
                    # the cov matrix.
                    power = np.matmul(np.matmul(Wk, Cm),
                                      Wk.transpose(0, 2, 1))

                # Determine orientation of max. power
                Wk, max_power_ori = _pick_max_power_ori(power, Wk, Gk, Cm_inv, nn)
            else:
                max_power_ori = None

    W = Wk.reshape(n_sources * n_orient, n_channels)
    del Gk, Wk, sk

    if pick_ori == 'normal':
        W = W[2::3]
    elif pick_ori == 'max-power':
        W = W[0::3]

    # Re-scale the filter weights according to the selected weight
    # normalization scheme
    if weight_norm in ['unit-noise-gain', 'nai']:
        if pick_ori in [None, 'vector'] and n_orient > 1:
            # Rescale each set of 3 filters
            W = W.reshape(-1, 3, W.shape[1])
            noise_norm = np.sqrt(np.sum(W ** 2, axis=(1, 2), keepdims=True))
        else:
            # Rescale each filter separately
            noise_norm = np.sqrt(np.sum(W ** 2, axis=1, keepdims=True))

        if weight_norm == 'nai':
            # Estimate noise level based on covariance matrix, taking the
            # first eigenvalue that falls outside the signal subspace or the
            # loading factor used during regularization, whichever is largest.
            if rank > len(Cm):
                # Covariance matrix is full rank, no noise subspace!
                # Use the loading factor as noise ceiling.
                if loading_factor == 0:
                    raise RuntimeError(
                        'Cannot compute noise subspace with a full-rank '
                        'covariance matrix and no regularization. Try '
                        'manually specifying the rank of the covariance '
                        'matrix or using regularization.')
                noise = loading_factor
            else:
                noise, _ = linalg.eigh(Cm)
                noise = noise[-rank]
                noise = max(noise, loading_factor)
            noise_norm *= np.sqrt(noise)

        # Apply the normalization
        if np.all(noise_norm == 0.):
            noise_norm_inv = 0.  # avoid division by 0
        else:
            noise_norm_inv = 1 / noise_norm
        W *= noise_norm_inv
        W = W.reshape(-1, W.shape[-1])

    logger.info('Filter computation complete')
    return W, max_power_ori


def _compute_power(Cm, W, n_orient):
    """Use beamformer filters to compute source power.

    Parameters
    ----------
    Cm : ndarray, shape (n_channels, n_channels)
        Data covariance matrix or CSD matrix.
    W : ndarray, shape (nvertices*norient, nchannels)
        Beamformer weights.

    Returns
    -------
    power : ndarray, shape (nvertices,)
        Source power.
    """
    n_sources = W.shape[0] // n_orient

    source_power = np.zeros(n_sources)
    for k in range(n_sources):
        Wk = W[n_orient * k: n_orient * k + n_orient]
        power = Wk.dot(Cm).dot(Wk.T)

        if n_orient > 1:  # Pool the orientations
            source_power[k] = np.abs(power.trace())
        else:
            source_power[k] = np.abs(power)

    return source_power


class Beamformer(dict):
    """A computed beamformer.

    Notes
    -----
    .. versionadded:: 0.17
    """

    def copy(self):
        """Copy the beamformer.

        Returns
        -------
        beamformer : instance of Beamformer
            A deep copy of the beamformer.
        """
        return deepcopy(self)

    def __repr__(self):  # noqa: D105
        n_verts = sum(len(v) for v in self['vertices'])
        n_channels = len(self['ch_names'])
        if self['subject'] is None:
            subject = 'unknown'
        else:
            subject = '"%s"' % (self['subject'],)
        out = ('<Beamformer  |  %s, subject %s, %s vert, %s ch'
               % (self['kind'], subject, n_verts, n_channels))
        if self['pick_ori'] is not None:
            out += ', %s ori' % (self['pick_ori'],)
        if self['weight_norm'] is not None:
            out += ', %s norm' % (self['weight_norm'],)
        if self.get('inversion') is not None:
            out += ', %s inversion' % (self['inversion'],)
        if 'rank' in self:
            out += ', rank %s' % (self['rank'],)
        out += '>'
        return out

    @verbose
    def save(self, fname, overwrite=False, verbose=None):
        """Save the beamformer filter.

        Parameters
        ----------
        fname : str
            The filename to use to write the HDF5 data.
            Should end in ``'-lcmv.h5'`` or ``'-dics.h5'``.
        overwrite : bool
            If True, overwrite the file (if it exists).
        %(verbose)s
        """
        ending = '-%s.h5' % (self['kind'].lower(),)
        check_fname(fname, self['kind'], (ending,))
        csd_orig = None
        try:
            if 'csd' in self:
                csd_orig = self['csd']
                self['csd'] = self['csd'].__getstate__()
            write_hdf5(fname, self, overwrite=overwrite, title='mnepython')
        finally:
            if csd_orig is not None:
                self['csd'] = csd_orig


def read_beamformer(fname):
    """Read a beamformer filter.

    Parameters
    ----------
    fname : str
        The filename of the HDF5 file.

    Returns
    -------
    filter : instance of Beamformer
        The beamformer filter.
    """
    beamformer = read_hdf5(fname, title='mnepython')
    if 'csd' in beamformer:
        beamformer['csd'] = CrossSpectralDensity(**beamformer['csd'])
    # h5io seems to cast `bool` to `int` on round-trip, probably a bug
    # we should fix at some point (if possible -- could be HDF5 limitation)
    for key in ('normalize_fwd', 'is_free_ori', 'is_ssp'):
        if key in beamformer:
            beamformer[key] = bool(beamformer[key])
    for key in ('data_cov', 'noise_cov'):
        if beamformer.get(key) is not None:
            for pi, p in enumerate(beamformer[key]['projs']):
                p = Projection(**p)
                p['active'] = bool(p['active'])
                beamformer[key]['projs'][pi] = p
            beamformer[key] = Covariance(
                *[beamformer[key].get(arg)
                  for arg in ('data', 'names', 'bads', 'projs', 'nfree', 'eig',
                              'eigvec', 'method', 'loglik')])
    return Beamformer(beamformer)<|MERGE_RESOLUTION|>--- conflicted
+++ resolved
@@ -18,11 +18,7 @@
 from ..minimum_norm.inverse import _get_vertno, _prepare_forward
 from ..source_space import label_src_vertno_sel
 from ..utils import (verbose, check_fname, _reg_pinv, _check_option, logger,
-<<<<<<< HEAD
-                     _pl, _check_src_normal, check_version, _validate_type)
-=======
-                     _pl, _check_src_normal, check_version, warn)
->>>>>>> 197e16ca
+                     _pl, _check_src_normal, check_version, _validate_type, warn)
 from ..time_frequency.csd import CrossSpectralDensity
 
 from ..externals.h5io import read_hdf5, write_hdf5
@@ -169,17 +165,7 @@
                          np.matmul(Cm_inv_sq[np.newaxis], Gk))
 
     # invert this using an eigenvalue decomposition
-<<<<<<< HEAD
-    s, u = np.linalg.eigh(norm_inv)
-    if reduce_rank:
-        # These are ordered smallest to largest, so we set the first one
-        # to inf -- then the 1. / s below will turn this to zero, as needed.
-        s[:, 0] = np.inf
-    s = 1. / s
-    norm = np.matmul(u * s[:, np.newaxis], u.transpose(0, 2, 1))
-=======
     norm = _sym_inv(norm_inv, reduce_rank)
->>>>>>> 197e16ca
 
     # Reapply source covariance after inversion
     norm *= sk[:, :, np.newaxis]
@@ -306,9 +292,6 @@
         pinv_kwargs['hermitian'] = True
 
     # leadfield rank and optional rank reduction
-<<<<<<< HEAD
-    _validate_type(reduce_rank, bool, "reduce_rank", "a boolean")
-=======
     if reduce_rank is True:
         reduce_rank = 'denominator'
         warn('reduce_rank=True will reduce the rank of the denominator of the '
@@ -318,7 +301,6 @@
                                                False))
 
     # inversion of the denominator
->>>>>>> 197e16ca
     _check_option('inversion', inversion, ('matrix', 'single'))
     if reduce_rank and inversion == 'single':
         raise ValueError('reduce_rank cannot be used with inversion="single"; '
@@ -333,16 +315,12 @@
             raise ValueError(
                 'Singular matrix detected when estimating spatial filters. '
                 'Consider reducing the rank of the forward operator by using '
-<<<<<<< HEAD
-                'reduce_rank=True.')
-=======
                 'reduce_rank="leadfield" or of the beamformer denominator by '
                 'using reduce_rank="denominator".')
 
     # rank reduction of the lead field
     if reduce_rank == 'leadfield':
         Gk = _reduce_leadfield_rank(Gk)
->>>>>>> 197e16ca
 
     with _noop_indentation_context():
         if (inversion == 'matrix' and pick_ori == 'max-power' and
@@ -370,21 +348,7 @@
                     assert Ck.shape[1:] == (3, 3)
                     # Invert for all dipoles simultaneously using matrix
                     # inversion.
-<<<<<<< HEAD
-                    u, s, v = np.linalg.svd(
-                        Ck, full_matrices=False, **pinv_kwargs)
-                    if reduce_rank:
-                        s[:, 2] = np.inf
-                    # mimic default np.linalg.pinv behavior
-                    cutoff = 1e-15 * s[:, 0][:, np.newaxis]
-                    s[s <= cutoff] = np.inf
-                    s = 1. / s
-                    norm = np.matmul(
-                        v.transpose(0, 2, 1),
-                        s[:, :, np.newaxis] * u.transpose((0, 2, 1)))
-=======
                     norm = _sym_inv(Ck, reduce_rank)
->>>>>>> 197e16ca
                 # Reapply source covariance after inversion
                 norm *= sk[:, :, np.newaxis]
                 norm *= sk[:, np.newaxis, :]
